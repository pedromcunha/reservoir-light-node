/* eslint-disable no-console */
import { formatDistance } from 'date-fns';
import { ServerManager } from './server/Server';
import {
<<<<<<< HEAD
=======
  BackupService,
  InsertionService,
>>>>>>> 629b3ffb
  LoggerService,
  RECORD_ROOT,
  REQUEST_METHODS,
  SyncService,
  URL_BASES,
  URL_PATHS,
} from './services/';
import {
  Backup,
  IndexSignatureType,
  LightNodeConfig,
  SyncerConfig,
  Tables,
} from './types';
import {
  createQuery,
  getContractInfo,
  getMonth,
  getYear,
  isAddress,
  isSuccessResponse,
} from './utils/utils';

/**
 * LightNode class represents a lightweight node for syncing data.
 * It is responsible for setting up and managing synchronization services, called SyncerServices.
 * The LightNode class is initialized with a configuration object, which contains information
 * about the synchronization process, API keys, contracts, and other settings.
 */
class _LightNode {
  /**
   * LightNode configuration
   * @type {LightNodeConfig}
   * @access private
   */
  private _config!: LightNodeConfig;

  /**
   * LightNode syncers
   * @type {Map<string, SyncService>}
   * @access private
   */
  private readonly _syncers: Map<string, SyncService> = new Map();

  /**
   * # launch
   * Launches the LightNode instance
   * @param {LightNodeConfig} _config - The configuration object for the LightNode.
   * @returns {void}
   * @access public
   */
  public async launch(_config: LightNodeConfig): Promise<void> {
    this._config = _config;
    this._validateConfig();
    this._setServices();
    await this._launchServices();
    await this._createSyncers();
    this._launchSyncers();
    this._logSyncers();
  }
  /**
   *  # createSyncer
   * Creates a a new syncer
   * @param type - Type of syncer
   * @param contracts - Contracts to filter
   * @returns {string | null} string or null
   */
  public async createSyncer(type: Tables, contract: string): Promise<void> {
    const { name } = await getContractInfo(contract);
    const id = `${type}-syncer-${name}`;
    const syncService = new SyncService({
      chain: this._config.syncer.chain,
      workerCount: this._config.syncer.workerCount,
      managerCount: this._config.syncer.managerCount,
      apiKey: this._config.syncer.apiKey,
      contracts: [contract],
      type: type,
      date: await this._getStartDate(type),
      backup: await this._loadBackup(type),
    });

    this._syncers.set(id, syncService);

    this._syncers.get(id)?.launch();
  }
  /**
   * # _launchServices
   * @returns {void}
   * @access private
   */
  private async _launchServices(): Promise<void> {
    ServerManager.launch();
    await BackupService.launch();
  }

  /**
   * # _logSyncers
   * Logs information about the LightNode syncer
   * @returns {void}
   * @access private
   */
  private _logSyncers(): void {
    const processStart = new Date();
    process.title = 'Reservoir Light Node';
    setInterval(() => {
      let workers: any[] = [];
      let managers: any[] = [];

      this._syncers.forEach((syncer, syncerId) => {
        syncer.managers.forEach((manager, id) => {
          if (!manager) return;
          managers.push({
<<<<<<< HEAD
            type: syncer.config.type,
=======
            Syncer: syncerId,
>>>>>>> 629b3ffb
            Manager: id,
            Year: getYear(manager?.config.date),
            Month: getMonth(manager?.config.date),
            Requests: manager?.requestCount,
            Insertions: manager?.insertCount,
            Status: manager?.status,
            Busy: manager?.isBusy,
            Backfilled: manager?.isBackfilled,
          });
          manager.workers.forEach((worker, id) => {
            workers.push({
              Worker: id,
              Date: worker?.date.substring(5),
              Busy: worker?.isBusy,
              Status: worker?.status,
              Backfilled: worker?.isBackfilled,
              Insertions: worker?.counts?._insertions,
              Continuation: worker?.continuation,
              '2xx': worker?.counts._requests['2xx'],
              '4xx': worker?.counts._requests['4xx'],
              '5xx': worker?.counts?._requests['5xx'],
            });
          });
        });
      });

      console.clear();
      const used = process.memoryUsage();
      const timeSince = formatDistance(processStart, new Date(), {
        addSuffix: true,
      });
      console.log(`Runtime: ${processStart} (${timeSince})`);
      console.log(
        `Memory usage: ${Math.round((used.rss / 1024 / 1024) * 100) / 100} MB`
      );
      console.table(managers);
      console.table(workers);
    }, 100);
  }

  /**
   * # _getStartDate
   * Gets the start date for the lightnode
   * @param {LightNodeConfig} syncer - The type of the syncer, which is used to parse and insert in a generic way.
   * @returns {string} - The start date for the LightNode.
   */
  private async _getStartDate(syncer: SyncerConfig['type']): Promise<string> {
    const res = await REQUEST_METHODS.sales({
      url: `${URL_BASES[this._config.syncer.chain]}${URL_PATHS[syncer]}`,
      query: createQuery('', this._config.syncer.contracts),
      apiKey: this._config.syncer.apiKey,
    });
    if (!isSuccessResponse(res))
      throw new Error(
        `FAILED TO GET STARTED DATE: ${res.data.message}:${res.status}`
      );

    const data = res.data as IndexSignatureType;

    const type = RECORD_ROOT[syncer];

<<<<<<< HEAD
    if (data[type]?.length > 0 && data[type]?.[data[type]?.length - 1]) {
      return data[type][data[type].length - 1].updatedAt.substring(0, 10);
=======
    InsertionService.upsert({
      data: parsedData.map((value) => {
        delete value.isDeleted;
        return value;
      }),
      table: syncer,
    });
    InsertionService.delete({
      table: syncer,
      ids: parsedData
        .filter((data) => data.isDeleted)
        .map((value) => {
          delete value.isDeleted;
          return value.id;
        }),
    });
    if (
      data[syncer].length > 0 &&
      data[syncer][data[syncer].length - 1].updatedAt
    ) {
      return data[syncer][data[syncer].length - 1].updatedAt.substring(0, 10);
>>>>>>> 629b3ffb
    }
    return new Date().toISOString().substring(0, 10);
  }

  /**
   * # _createSyncers
   * Creates the LightNode syncers
   * @returns {void}
   * @access private
   */
  private async _createSyncers(): Promise<void> {
    const { syncer, backup } = this._config;

    if (!backup?.useBackup) {
      await BackupService.flush();
    }

    if (syncer.contracts && syncer.contracts.length > 0) {
      for await (const contract of syncer.contracts) {
        if (syncer.toSync.sales) {
          this._syncers.set(
            `sales-syncer-${contract}`,
            new SyncService({
              chain: syncer.chain,
              workerCount: syncer.workerCount,
              managerCount: syncer.managerCount,
              apiKey: syncer.apiKey,
              contracts: [contract],
              type: 'sales',
              date: await this._getStartDate('sales'),
              backup: await this._loadBackup('sales'),
            })
          );
        }
      }

      return;
    }

    if (syncer.toSync.sales) {
      this._syncers.set(
        'sales-syncer',
        new SyncService({
          chain: syncer.chain,
          workerCount: syncer.workerCount,
          managerCount: syncer.managerCount,
          apiKey: syncer.apiKey,
          contracts: syncer.contracts,
          type: 'sales',
          date: await this._getStartDate('sales'),
          backup: await this._loadBackup('sales'),
        })
      );
    }
    if (syncer.toSync.asks) {
      this._syncers.set(
        'asks-syncer',
        new SyncService({
          chain: syncer.chain,
          workerCount: syncer.workerCount,
          managerCount: syncer.managerCount,
          apiKey: syncer.apiKey,
          contracts: syncer.contracts,
          type: 'asks',
          date: await this._getStartDate('asks'),
          backup: await this._loadBackup('asks'),
        })
      );
    }
  }

  /**
   * # _launchSyncers
   * Launches the LightNode syncers
   * @returns {void}
   * @access private
   */
  private _launchSyncers(): void {
    this._syncers.forEach((syncer): void => syncer.launch());
  }

  /**
   * # _setServivices
   * Sets internal services for the LightNode
   * @returns {void}
   * @access private
   */
  private _setServices(): void {
    LoggerService.set(this._config.logger);
    ServerManager.set(this._config.server);
    BackupService.set(this._config.backup);
  }

  /**
   * # _validateConfig
   * Validates the LightNode configuration
   * @returns {void}
   * @access private
   * @throws {Error} - If any part of the configuration is invalid.
   */
  private _validateConfig(): void {
    const { server, syncer, logger, backup } = this._config;

    // Validate backup configuration
    if (backup && !backup.redisUrl) {
      throw new Error(`INVALID REDIS URl; ${backup.redisUrl}`);
    }

    // Validate server port
    if (String(server.port).length !== 4)
      throw new Error(`INVALID SERVER PORT: ${server.port}`);

    // Validate server authorization
    if (!server.authorization)
      throw new Error(`INVALID SERVER AUTHORIZATION: ${server.authorization}`);

    // Validate datadog configuration (if present)
    if (logger?.datadog) {
      const { appName, apiKey } = logger.datadog;
      if (!appName || !apiKey)
        throw new Error(`INVALID DATADOG CONFIG: ${appName}-${apiKey}`);
    }

    // Validate api keys
    if (!syncer.apiKey)
      throw new Error(`AN API KEY IS REQUIRED: ${syncer.apiKey}`);

    // Validate the contracts to filter by
    if (syncer?.contracts) {
      syncer.contracts.forEach((contract) => {
        if (!isAddress(contract)) {
          throw new Error(`INVALID CONTRACT ADDRESS: ${contract}`);
        }
      });
    }

    // Validate chain
    if (!syncer.chain) throw new Error(`INVALID CHAIN: ${syncer.chain}`);
  }
  /**
   * # _loadBackup
   * Loads a backup of the most recent state of the LightNode
   * @param {String} type - SyncerType
   * @access private
   * @returns {Backup} - LightNode Backup
   */
  private async _loadBackup(type: string): Promise<Backup | null> {
    return BackupService.load(type);
  }
}

export const LightNode = new _LightNode();<|MERGE_RESOLUTION|>--- conflicted
+++ resolved
@@ -2,11 +2,8 @@
 import { formatDistance } from 'date-fns';
 import { ServerManager } from './server/Server';
 import {
-<<<<<<< HEAD
-=======
   BackupService,
   InsertionService,
->>>>>>> 629b3ffb
   LoggerService,
   RECORD_ROOT,
   REQUEST_METHODS,
@@ -119,11 +116,8 @@
         syncer.managers.forEach((manager, id) => {
           if (!manager) return;
           managers.push({
-<<<<<<< HEAD
             type: syncer.config.type,
-=======
             Syncer: syncerId,
->>>>>>> 629b3ffb
             Manager: id,
             Year: getYear(manager?.config.date),
             Month: getMonth(manager?.config.date),
@@ -184,34 +178,9 @@
     const data = res.data as IndexSignatureType;
 
     const type = RECORD_ROOT[syncer];
-
-<<<<<<< HEAD
     if (data[type]?.length > 0 && data[type]?.[data[type]?.length - 1]) {
       return data[type][data[type].length - 1].updatedAt.substring(0, 10);
-=======
-    InsertionService.upsert({
-      data: parsedData.map((value) => {
-        delete value.isDeleted;
-        return value;
-      }),
-      table: syncer,
-    });
-    InsertionService.delete({
-      table: syncer,
-      ids: parsedData
-        .filter((data) => data.isDeleted)
-        .map((value) => {
-          delete value.isDeleted;
-          return value.id;
-        }),
-    });
-    if (
-      data[syncer].length > 0 &&
-      data[syncer][data[syncer].length - 1].updatedAt
-    ) {
-      return data[syncer][data[syncer].length - 1].updatedAt.substring(0, 10);
->>>>>>> 629b3ffb
-    }
+      }
     return new Date().toISOString().substring(0, 10);
   }
 
